--- conflicted
+++ resolved
@@ -11,13 +11,11 @@
 // WITHOUT WARRANTIES OR CONDITIONS OF ANY KIND, either express or implied.
 // See the License for the specific language governing permissions and
 // limitations under the License.
-<<<<<<< HEAD
 use crate::handler::validator::tcp_tls_establish_connection_check;
-=======
-
->>>>>>> d3e0d5d9
 use crate::observability::metrics::packets::{
+    
     record_received_error_metrics, record_received_metrics,
+,
 };
 use crate::server::connection::{NetworkConnection, NetworkConnectionType};
 use crate::server::connection_manager::ConnectionManager;
@@ -48,103 +46,10 @@
 pub(crate) fn load_key(path: &Path) -> io::Result<PrivateKeyDer<'static>> {
     Ok(private_key(&mut BufReader::new(File::open(path)?))
         .unwrap()
-        .ok_or(io::Error::new(ErrorKind::Other, "no private key found".to_string()))?)
-<<<<<<< HEAD
-}
-
-pub(crate) async fn acceptor_tls_process(
-    accept_thread_num: usize, listener_arc: Arc<TcpListener>, stop_sx: broadcast::Sender<bool>,
-    network_connection_type: NetworkConnectionType, connection_manager: Arc<ConnectionManager>,
-    request_queue_sx: Sender<RequestPackage>,
-) {
-    let conf = broker_mqtt_conf();
-
-    let certs = match load_certs(&Path::new(&conf.network.tls_cert)) {
-        Ok(data) => data,
-        Err(e) => {
-            panic!("{}", e.to_string());
-        }
-    };
-
-    let key = match load_key(&Path::new(&conf.network.tls_key)) {
-        Ok(data) => data,
-        Err(e) => {
-            panic!("{}", e.to_string());
-        }
-    };
-
-    let config = match ServerConfig::builder().with_no_client_auth().with_single_cert(certs, key) {
-        Ok(data) => data,
-        Err(e) => {
-            panic!("{}", e.to_string());
-        }
-    };
-    let tls_acceptor = TlsAcceptor::from(Arc::new(config));
-
-    for index in 1..=accept_thread_num {
-        let listener = listener_arc.clone();
-        let connection_manager = connection_manager.clone();
-        let mut stop_rx = stop_sx.subscribe();
-        let raw_request_queue_sx = request_queue_sx.clone();
-        let raw_tls_acceptor = tls_acceptor.clone();
-        let network_type = network_connection_type.clone();
-        tokio::spawn(async move {
-            debug!("TCP Server acceptor thread {} start successfully.", index);
-            loop {
-                select! {
-                    val = stop_rx.recv() =>{
-                        match val{
-                            Ok(flag) => {
-                                if flag {
-                                    debug!("TCP Server acceptor thread {} stopped successfully.",index);
-                                    break;
-                                }
-                            }
-                            Err(_) => {}
-                        }
-                    }
-                    val = listener.accept()=>{
-                        match val{
-                            Ok((stream, addr)) => {
-                                info!("accept tcp tls connection:{:?}",addr);
-                                let stream = match raw_tls_acceptor.accept(stream).await{
-                                    Ok(da) => da,
-                                    Err(e) => {
-                                        error!("Tls Accepter failed to read Stream with error message :{e:?}");
-                                        continue;
-                                    }
-                                };
-                                let (r_stream, w_stream) = tokio::io::split(stream);
-                                let codec = MqttCodec::new(None);
-                                let read_frame_stream = FramedRead::new(r_stream, codec.clone());
-                                let mut  write_frame_stream = FramedWrite::new(w_stream, codec.clone());
-
-                                if !tcp_tls_establish_connection_check(&addr,&connection_manager,&mut write_frame_stream).await{
-                                    continue;
-                                }
-
-                                let (connection_stop_sx, connection_stop_rx) = mpsc::channel::<bool>(1);
-                                let connection = NetworkConnection::new(
-                                    crate::server::connection::NetworkConnectionType::TCPS,
-                                    addr,
-                                    Some(connection_stop_sx.clone())
-                                );
-                                connection_manager.add_connection(connection.clone());
-                                connection_manager.add_tcp_tls_write(connection.connection_id, write_frame_stream);
-
-                                read_tls_frame_process(read_frame_stream,connection,raw_request_queue_sx.clone(),connection_stop_rx, network_type.clone());
-                            }
-                            Err(e) => {
-                                error!("TCP accept failed to create connection with error message :{:?}",e);
-                            }
-                        }
-                    }
-                };
-            }
-        });
-    }
-=======
->>>>>>> d3e0d5d9
+        .ok_or(io::Error::new(
+            ErrorKind::Other,
+            "no private key found".to_string(),
+        ))?)
 }
 
 pub(crate) fn read_tls_frame_process(
